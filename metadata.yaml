# Copyright 2023 Canonical Ltd
# This file populates the Overview on Charmhub.
# See https://juju.is/docs/sdk/metadata-reference for a checklist and guidance.

# The charm package name, no spaces (required)
# See https://juju.is/docs/sdk/naming#heading--naming-charms for guidance.
name: juju-jimm-k8s

# The following metadata are human-readable and will be published prominently on Charmhub.

# (Recommended)
display-name: JIMM-K8s

# (Required)
summary: Juju Intelligent Model Manager provides a convient way to manage all of your models!

maintainers:
  - JAAS Crew (jaas-crew@lists.canonical.com)
website: https://github.com/canonical/jimm
source: https://github.com/canonical/jimm
issues: https://github.com/canonical/jimm/issues

description: |
  JIMM is a juju controller, used in conjunction with the JaaS dashboard to provide a seamless way
  to manage models, regardless of where their controllers reside or what cloud they may be running on.

peers:
  peer:
    interface: jimm-peer

provides:
  dashboard:
    interface: juju-dashboard
  grafana-dashboard:
    interface: grafana_dashboard
  metrics-endpoint:
    interface: prometheus_scrape

requires:
  ingress:
    interface: ingress
    limit: 1
  nginx-route:
    interface: nginx-route
  database:
    interface: postgresql_client
    limit: 1
  openfga:
    interface: openfga
    limit: 1
  certificates:
    interface: tls-certificates
    limit: 1
    optional: true
  vault:
    interface: vault-kv
    optional: true
    limit: 1
  oauth:
    interface: oauth
    limit: 1
  receive-ca-cert:
    interface: certificate_transfer
    description: |
      Receive a CA cert for jimm to trust.
      This relation can be used with a local CA to obtain the CA cert that was used to sign proxied
      endpoints.
    limit: 1
    optional: true
  logging:
    interface: loki_push_api
    optional: true

containers:
  jimm:
    resource: jimm-image

resources:
  jimm-image:
    type: oci-image
    description: OCI image for JIMM.
    # Update the below to a fixed version of JIMM once a stable release with OIDC is out.
<<<<<<< HEAD
    upstream-source: ghcr.io/canonical/jimm:v3.1.5
=======
    upstream-source: ghcr.io/canonical/jimm:v3.1.4
>>>>>>> 8281a5be
<|MERGE_RESOLUTION|>--- conflicted
+++ resolved
@@ -80,8 +80,4 @@
     type: oci-image
     description: OCI image for JIMM.
     # Update the below to a fixed version of JIMM once a stable release with OIDC is out.
-<<<<<<< HEAD
     upstream-source: ghcr.io/canonical/jimm:v3.1.5
-=======
-    upstream-source: ghcr.io/canonical/jimm:v3.1.4
->>>>>>> 8281a5be
